node_modules
.env
.env.local
.env.*.local
<<<<<<< HEAD
dist
=======

# Build outputs (generated)
dist/
dev-dist/
>>>>>>> ffda27f3
<|MERGE_RESOLUTION|>--- conflicted
+++ resolved
@@ -2,11 +2,7 @@
 .env
 .env.local
 .env.*.local
-<<<<<<< HEAD
-dist
-=======
 
 # Build outputs (generated)
 dist/
-dev-dist/
->>>>>>> ffda27f3
+dev-dist/